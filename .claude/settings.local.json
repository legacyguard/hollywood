--- conflicted
+++ resolved
@@ -30,11 +30,8 @@
       "WebSearch",
       "Read(//tmp/**)",
       "Bash(npx playwright:*)",
-<<<<<<< HEAD
-      "Bash(git merge:*)"
-=======
+      "Bash(git merge:*)",
       "Bash(git checkout:*)"
->>>>>>> 78adbf38
     ],
     "deny": [],
     "ask": [
